--- conflicted
+++ resolved
@@ -135,7 +135,7 @@
                 source_dict = logic.get_action('package_show')(context.copy(), {'id': harvest_object.harvest_source_id})
                 org_id = source_dict.get('owner_org')
         return org_id
-<<<<<<< HEAD
+
 
 def clean_resource_name(name):
     '''
@@ -145,7 +145,7 @@
     name = re.sub('_', ' ', name)
 
     return name
-=======
+
     
 def _generate_geo_resource(layer_data_with_uuid, resource_format, resource_url):
     resource_data = {
@@ -154,7 +154,7 @@
         "url": resource_url.format(layername=layer_data_with_uuid.find_previous("Name").text)
     }
     return resource_data
->>>>>>> ab17b7dd
+
 
 class DelwpHarvester(HarvesterBase):
 
