--- conflicted
+++ resolved
@@ -266,7 +266,7 @@
             log.error(f"{self.HARVESTER}: no harvest object received")
             return False
 
-        status = self._get_object_extra(harvest_object, "status") # type: ignore
+        status = self._get_object_extra(harvest_object, "status")  # type: ignore
 
         if status == "delete":
             self._delete_package(
@@ -307,14 +307,18 @@
         pkg_dict = self._get_pkg_dict(harvest_object)
 
         if not pkg_dict["notes"] or not pkg_dict["owner_org"]:
-            msg = "Description or organization field for package {} is missing for object {}, skipping...".format(pkg_dict["title"], harvest_object.id)
+            msg = "Description or organization field for package {} is missing for object {}, skipping...".format(
+                pkg_dict["title"], harvest_object.id
+            )
             log.info(msg)
             self._save_object_error(msg, harvest_object, "Import")
             return False
 
         # Remove restricted Datasets
         if pkg_dict["private"]:
-            msg = "Dataset {} is Restricted for object {}, skipping...".format(pkg_dict["title"], harvest_object.id)
+            msg = "Dataset {} is Restricted for object {}, skipping...".format(
+                pkg_dict["title"], harvest_object.id
+            )
             log.info(msg)
             self._save_object_error(msg, harvest_object, "Import")
             return False
@@ -367,10 +371,7 @@
         status: str = "Created" if status == "new" else "Updated"
 
         try:
-<<<<<<< HEAD
-=======
             context["return_id_only"] = False
->>>>>>> ec16c2e2
             dataset = tk.get_action(action)(context, pkg_dict)
             log.info(
                 "%s: %s dataset with id %s (%s)",
