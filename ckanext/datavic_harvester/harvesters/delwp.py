--- conflicted
+++ resolved
@@ -307,11 +307,7 @@
         pkg_dict = self._get_pkg_dict(harvest_object)
 
         if not pkg_dict["notes"] or not pkg_dict["owner_org"]:
-<<<<<<< HEAD
-            msg = "Description or organization field for package %s is missing for object %s, skipping...".format(
-=======
             msg = "Description or organization field for package {} is missing for object {}, skipping...".format(
->>>>>>> 3632f49f
                 pkg_dict["title"], harvest_object.id
             )
             log.info(msg)
@@ -320,11 +316,7 @@
 
         # Remove restricted Datasets
         if pkg_dict["private"]:
-<<<<<<< HEAD
-            msg = "Dataset %s is Restricted for object %s, skipping...".format(
-=======
             msg = "Dataset {} is Restricted for object {}, skipping...".format(
->>>>>>> 3632f49f
                 pkg_dict["title"], harvest_object.id
             )
             log.info(msg)
