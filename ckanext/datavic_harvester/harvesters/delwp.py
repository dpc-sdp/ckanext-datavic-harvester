from datetime import datetime
import json
import logging
import requests
import traceback
import uuid
import re
import six
from bs4 import BeautifulSoup

from ckan import logic
from ckan import model
from ckanext.harvest.harvesters import HarvesterBase
from ckanext.harvest.model import HarvestObject, HarvestObjectExtra
from hashlib import sha1
from ckan.plugins import toolkit as toolkit

import ckanext.datavicmain.helpers as helpers

log = logging.getLogger(__name__)


def _get_from_to(page, datasets_per_page):
    # if ... else expanded for readability
    if page == 1:
        _from = 1
        _to = page * datasets_per_page
    else:
        _from = ((page - 1) * datasets_per_page) + 1
        _to = (page * datasets_per_page)

    return _from, _to


def get_tags(value):
    tags = []
    value = re.split(';|,', value)
    if isinstance(value, list):
        for tag in value:
            tags.append({
                'name': tag
            })
    else:
        tags.append({
            'name': value
        })

    return tags


def convert_date_to_isoformat(value, key, dataset_name):
    """
    Example dates:
        '2020-10-13t05:00:11'
        u'2006-12-31t13:00:00.000z'
    :param value:
    :return:
    """
    date = None
    try:
        # Remove any timezone with time
        value = value.lower().split('t')[0]
        date = toolkit.get_converter('isodate')(value, {})
    except Exception as ex:
        log.debug('{0}: Date format incorrect {1} for key {2}'.format(dataset_name, value, key))
        log.debug(ex)
    # TODO: Do we return None or value if date string cannot be converted?
    return date.isoformat() if date else None


def get_datavic_update_frequencies():
    return helpers.field_choices('update_frequency')


def map_update_frequency(datavic_update_frequencies, value):
    # Check if the value from SDM matches one of those, if so just return original value
    for frequency in datavic_update_frequencies:
        if frequency['label'].lower() == value.lower():
            return frequency['value']

    # Otherwise return the default of 'unknown'
    return 'unknown'


def munge_title_to_name(name):
    '''Munge a package title into a package name.
        Copied from vicmaps-harvest.py to use the same code to create name from title
        This is required to match existing pacakge names 
    '''
    # convert spaces and separators
    name = re.sub('[ .:/,]', '-', name)
    # take out not-allowed characters
    name = re.sub('[^a-zA-Z0-9-_]', '', name).lower()
    # remove doubles
    name = re.sub('---', '-', name)
    name = re.sub('--', '-', name)
    name = re.sub('--', '-', name)
    # remove leading or trailing hyphens
    name = name.strip('-')[:99]
    return name


def _get_organisation(organisation_mapping, resowner, harvest_object, context):
    org_name = next((organisation.get('org-name') for organisation in organisation_mapping if organisation.get('resowner') == resowner), None)
    if org_name:
        return org_name
    else:
        # No mapping found, see if the organisation exist
        log.warning(f'DELWP harvester _get_organisation: No mapping found for resowner {resowner}')
        org_title = resowner
        org_name = munge_title_to_name(org_title)
        org_id = None
        try:
            data_dict = {
                'id': org_name,
                "include_dataset_count": False,
                "include_extras": False,
                "include_users": False,
                "include_groups": False,
                "include_tags": False,
                "include_followers": False
            }
            organisation = toolkit.get_action('organization_show')(context.copy(), data_dict)
            org_id = organisation.get('id')
        except toolkit.ObjectNotFound:
            log.warning(f'DELWP harvester _get_organisation: Organisation does not exist {org_id}')
            # Organisation does not exist so create it and use it
            try:
                # organization_create will return organisation id because context has 'return_id_only' to true
                org_id = toolkit.get_action('organization_create')(context.copy(), {'name': org_name, 'title': org_title})
            except Exception as e:
                log.warning(f'DELWP harvester _get_organisation: Failed to create organisation {org_name}')
                log.error(f'DELWP harvester _get_organisation: {str(e)}')
                # Fallback to using organisation from harvest source
                source_dict = logic.get_action('package_show')(context.copy(), {'id': harvest_object.harvest_source_id})
                org_id = source_dict.get('owner_org')
        return org_id
<<<<<<< HEAD

def clean_resource_name(name):
    '''
     Replace underscores (_) with spaces to avoid braking words
    '''
    # convert underscores to spaces
    name = re.sub('_', ' ', name)

    return name
=======
    
def _generate_geo_resource(layer_data_with_uuid, resource_format, resource_url):
    resource_data = {
        "name": layer_data_with_uuid.find_previous("Title").text.upper() + ' ' + resource_format,
        "format": resource_format,
        "url": resource_url.format(layername=layer_data_with_uuid.find_previous("Name").text)
    }
    return resource_data
>>>>>>> be2f7b0f

class DelwpHarvester(HarvesterBase):

    config = None
    force_import = False

    # Copied from `ckanext/harvest/harvesters/ckanharvester.py`
    def _set_config(self, config_str):
        if config_str:
            self.config = json.loads(config_str)
            if 'api_version' in self.config:
                self.api_version = int(self.config['api_version'])

            log.debug('Using config: %r', self.config)
        else:
            self.config = {}

    # Copied from `ckanext/dcat/harvesters/base.py`
    def _get_object_extra(self, harvest_object, key):
        '''
        Helper function for retrieving the value from a harvest object extra,
        given the key
        '''
        for extra in harvest_object.extras:
            if extra.key == key:
                return extra.value
        return None

    # Copied from `ckanext/dcat/harvesters/base.py`
    def _get_package_name(self, harvest_object, title):
        
        package = harvest_object.package
        if package is None or package.title != title:
            name = self._gen_new_name(title)
            if not name:
                raise Exception(
                    'Could not generate a unique name from the title or the '
                    'GUID. Please choose a more unique title.')
        else:
            name = package.name
            
        return name
    
    def info(self):
        return {
            'name': 'delwp',
            'title': 'DELWP Harvester',
            'description': 'Harvester for DELWP dataset descriptions ' +
                           'serialized as JSON'
        }

    def validate_config(self, config):
        '''
        Harvesters can provide this method to validate the configuration
        entered in the form. It should return a single string, which will be
        stored in the database.  Exceptions raised will be shown in the form's
        error messages.

        Validates the default_group entered exists and creates default_group_dicts

        :param harvest_object_id: Config string coming from the form
        :returns: A string with the validated configuration options
        '''
        if not config:
            raise ValueError('No config options set')
        
        try:
            config_obj = json.loads(config)
            context = {'model': model, 'user': toolkit.g.user}
            if 'default_groups' in config_obj:
                if not isinstance(config_obj['default_groups'], list):
                    raise ValueError('default_groups must be a *list* of group'
                                     ' names/ids')
                if config_obj['default_groups'] and \
                        not isinstance(config_obj['default_groups'][0],
                                       six.string_types):
                    raise ValueError('default_groups must be a list of group '
                                     'names/ids (i.e. strings)')

                # Check if default groups exist
                config_obj['default_group_dicts'] = []
                for group_name_or_id in config_obj['default_groups']:
                    try:
                        group = toolkit.get_action('group_show')(
                            context.copy(), {'id': group_name_or_id})
                        # save the dict to the config object, as we'll need it
                        # in the import_stage of every dataset
                        config_obj['default_group_dicts'].append(group)
                    except toolkit.ObjectNotFound:
                        raise ValueError('Default group not found')
                config = json.dumps(config_obj)
            else:
                raise ValueError('default_groups must be set')

            if 'full_metadata_url_prefix' not in config_obj:
                raise ValueError('full_metadata_url_prefix must be set')

            if '{UUID}' not in config_obj.get('full_metadata_url_prefix', ''):
                raise ValueError('full_metadata_url_prefix must have the {UUID} identifier in the URL')

            if 'resource_url_prefix' not in config_obj:
                raise ValueError('resource_url_prefix must be set')

            if 'license_id' not in config_obj:
                raise ValueError('license_id must be set')

            if 'resource_attribution' not in config_obj:
                raise ValueError('resource_attribution must be set')

            if 'dataset_type' not in config_obj:
                raise ValueError('dataset_type must be set')

            if 'api_auth' not in config_obj:
                raise ValueError('api_auth must be set')

            if 'organisation_mapping' in config_obj:
                if not isinstance(config_obj['organisation_mapping'], list):
                    raise ValueError('organisation_mapping must be a *list* of organisations')
                # Check if organisation exist
                for organisation_mapping in config_obj['organisation_mapping']:
                    if not isinstance(organisation_mapping, dict):
                        raise ValueError('organisation_mapping item must be a *dict*. eg {"resowner": "Organisation A", "org-name": "organisation-a"}')
                    if not organisation_mapping.get('resowner'):
                        raise ValueError('organisation_mapping item must have property "resowner". eg "resowner": "Organisation A"')
                    if not organisation_mapping.get('org-name'):
                        raise ValueError('organisation_mapping item must have property *org-name*. eg "org-name": "organisation-a"}')
                    try:
                        group = toolkit.get_action('organization_show')(context.copy(), {'id': organisation_mapping.get('org-name')})
                    except toolkit.ObjectNotFound:
                        raise ValueError(f'Organisation {organisation_mapping.get("org-name")} not found')
            else:
                raise ValueError('organisation_mapping must be set')
            
            config = json.dumps(config_obj, indent=1)
        except ValueError as e:
            raise e

        return config

    def _get_page_of_records(self, url, dataset_type, api_auth, page, datasets_per_page=100):
        _from, _to = _get_from_to(page, datasets_per_page)
        records = None
        try:
            request_url = '{0}?dataset={1}&start={2}&rows={3}&format=json'.format(url, dataset_type, _from, _to)
            log.debug('Getting page of records {}'.format(request_url))
            r = requests.get(request_url, headers={'Authorization': api_auth})

            if r.status_code == 200:
                data = json.loads(r.text)

                # Records are contained in the "metadata" element of the response JSON
                # see example: https://dev-metashare.maps.vic.gov.au/geonetwork/srv/en/q?from=1&to=1&_content_type=json&fast=index
                records = data.get('records', None)
        except Exception as e:
            log.error(e)

        return records

    def _get_guids_and_datasets(self, datasets):
        """
        Copied & adapted from ckanext/dcat/harvesters/_json.py
        - don't json.loads the `datasets` input - it already be a list of dicts
        - get `uuid` from `geonet:info` property
        :param content:
        :return:
        """
        if not isinstance(datasets, list):
            if isinstance(datasets, dict):
                datasets = [datasets]
            else:
                log.debug('Datasets data is not a list: {}'.format(type(datasets)))
                raise ValueError('Wrong JSON object')

        for dataset in datasets:
            fields = dataset.get('fields', {})
            as_string = json.dumps(fields)

            # Get identifier
            guid = fields.get('uuid', None)

            yield guid, as_string
    
    def _get_package_dict(self, harvest_object, context):
        """
        Convert the string based content from the harvest_object
        into a package_dict for a CKAN dataset
        :param harvest_object:
        :return:
        """
        content = harvest_object.content

        metashare_dict = json.loads(content)

        uuid = harvest_object.guid

        full_metadata_url_prefix = self.config.get('full_metadata_url_prefix', None)
        full_metadata_url = full_metadata_url_prefix.format(**{'UUID': uuid}) if full_metadata_url_prefix else ''
        resource_url_prefix = self.config.get('resource_url_prefix', None)
        resource_url = '{0}{1}'.format(resource_url_prefix, uuid) if resource_url_prefix else ''

        # Set the package_dict
        package_dict = {}

        # Mandatory fields where no value exists in MetaShare
        # So we set them to Data.Vic defaults
        package_dict['personal_information'] = 'no'
        package_dict['protective_marking'] = 'official'
        package_dict['access'] = 'yes'
        # Set to default values if missing
        package_dict['organization_visibility'] = 'all'
        package_dict['workflow_status'] = 'published'

        package_dict['title'] = metashare_dict.get('title', None)

        package_dict['notes'] = metashare_dict.get('abstract', '')

        # Get organisation from the harvest source organisation_mapping in config
        package_dict['owner_org'] = _get_organisation(self.config.get('organisation_mapping'), metashare_dict.get('resowner').split(';')[0], harvest_object, context)

        # Default as discussed with SDM
        package_dict['license_id'] = self.config.get('license_id', 'cc-by')

        # Tags / Keywords
        # `topicCat` can either be a single tag as a string or a list of tags
        topic_cat = metashare_dict.get('topiccat', None)
        if topic_cat:
            package_dict['tags'] = get_tags(topic_cat)

        # TODO: Is this the right metadata field? Should it be at the resource?
        # Las Updated  corelates to geonet_info_changedate
        package_dict['last_updated'] = metashare_dict.get('geonet_info_changedate', None)

        # TODO: Remove extras to package_dict
        package_dict['extract'] = '{}...'.format(package_dict['notes'].split('.')[0])

        # There is no field in Data.Vic schema to store the source UUID of the harvested record
        # Therefore, we are using the `primary_purpose_of_collection` field
        if uuid:
            package_dict['primary_purpose_of_collection'] = uuid

        # @TODO: Consider this - in the field mapping spreadsheet:
        # https://docs.google.com/spreadsheets/d/112hzp6ZrTnp3fl_ZdmT6oHldUGf36LvEpLswAJDLdr0/edit#gid=1669999637
        # The response from SDM was:
        #       "We could either add Custodian to the Q Search results or just use resource owner. Given that it is
        #       not publically displayed in DV, not sure it's worth the effort of adding the custodian"
        res_owner = metashare_dict.get('resowner', None)
        if res_owner:
            package_dict['data_owner'] = res_owner.split(';')[0]

        # Decision from discussion with Simon/DPC on 2020-10-13 is to assign all datasets to "Spatial Data" group
        # Data.Vic "category" field is equivalent to groups, but stored as an extra and only has 1 group
        default_group_dicts = self.config.get('default_group_dicts', None)
        if default_group_dicts and isinstance(default_group_dicts, list):
            package_dict['groups'] = [{"id": group.get('id')} for group in default_group_dicts]
            category = default_group_dicts[0] if default_group_dicts else None
            if category:
                package_dict['category'] = category.get('id')

        # @TODO: Default to UTC now if not available... OR try and get it from somewhere else in the record
        # date provided seems to be a bit of a mess , e.g. '2013-03-31t13:00:00.000z'
        # might need to run some regex on this
        #temp_extent_begin = metashare_dict.get('tempextentbegin', None)
        date_created_data_asset = convert_date_to_isoformat(metashare_dict.get('publicationdate', ''), 'publicationdate', metashare_dict.get('name'))
        if not date_created_data_asset:
            date_created_data_asset = convert_date_to_isoformat(
                metashare_dict.get('geonet_info_createdate', ''), 'geonet_info_createdate', metashare_dict.get('name'))
        package_dict['date_created_data_asset'] = date_created_data_asset

        # @TODO: Examples can be "2012-03-27" - do we need to convert this to UTC before inserting?
        # is a question for SDM - i.e. are their dates in UTC or Vic/Melb time?
        date_modified_data_asset = convert_date_to_isoformat(metashare_dict.get('revisiondate', ''), 'revisiondate', metashare_dict.get('name'))
        if not date_modified_data_asset:
            date_modified_data_asset = convert_date_to_isoformat(
                metashare_dict.get('geonet_info_changedate', ''), 'geonet_info_changedate', metashare_dict.get('name'))
        package_dict['date_modified_data_asset'] = date_modified_data_asset

        package_dict['update_frequency'] = map_update_frequency(get_datavic_update_frequencies(),
                                                                metashare_dict.get('maintenanceandupdatefrequency_text', 'unknown'))

        if full_metadata_url:
            package_dict['full_metadata_url'] = full_metadata_url

        attribution = self.config.get('resource_attribution', None)

        # Generate resources for the dataset
        formats = metashare_dict.get('available_formats', None)
        resources = []
        if formats:
            formats = formats.split(',')
            for format in formats:
                res = {
                    'name': metashare_dict.get('alttitle') or metashare_dict.get('title'),
                    'format': format,
                    'period_start': convert_date_to_isoformat(metashare_dict.get('tempextentbegin', ''), 'tempextentbegin', metashare_dict.get('name')),
                    'period_end': convert_date_to_isoformat(metashare_dict.get('tempextentend', ''), 'tempextentend', metashare_dict.get('name')),
                    'url': resource_url
                }
                
                res['name'] = res['name'] + ' ' + format
                res['name'] = clean_resource_name(res['name'])
                if attribution:
                    res['attribution'] = attribution
                resources.append(res)
                
        # Generate additional WMS/WFS resources     
        def _get_content_with_uuid(geoserver_url):
            try:
                geoserver_response = requests.get(geoserver_url)
            except requests.exceptions.RequestException as e:
                log.error(e)
                return None
            geoserver_content= BeautifulSoup(geoserver_response.content,"lxml-xml")
            return geoserver_content.find("Keyword", string=f"MetadataID={uuid}")
        
        if 'geoserver_dns' in self.config:
            geoserver_dns = self.config['geoserver_dns']
            dict_geoserver_urls = {
                'WMS': {
                    'geoserver_url': geoserver_dns + '/geoserver/ows?service=WMS&request=getCapabilities',
                    'resource_url': geoserver_dns + '/geoserver/wms?service=wms&request=getmap&format=image%2Fpng8&transparent=true&layers={layername}&width=512&height=512&crs=epsg%3A3857&bbox=16114148.554967716%2C-4456584.4971389165%2C16119040.524777967%2C-4451692.527328665'
                },
                'WFS': {
                    'geoserver_url': geoserver_dns + '/geoserver/ows?service=WFS&request=getCapabilities',
                    'resource_url': geoserver_dns + '/geoserver/wfs?request=GetCapabilities&service=WFS'
                }
            }
            
            for resource_format in dict_geoserver_urls:
                layer_data_with_uuid = _get_content_with_uuid(dict_geoserver_urls[resource_format].get('geoserver_url'))
                if layer_data_with_uuid:
                    resources.append(_generate_geo_resource(layer_data_with_uuid, resource_format, dict_geoserver_urls[resource_format].get('resource_url')))
        
        package_dict['resources'] = resources

        # @TODO: What about these ones?
        # responsibleParty

        # Add all the `extras` to our compiled dict

        return package_dict

    def gather_stage(self, harvest_job):

        log.debug('In Delwp Harvester gather_stage')

        #
        # BEGIN: This section is copied from ckanext/dcat/harvesters/_json.py
        # @TODO: Move this into a separate function for readability
        # (except the `ids = []` & `guids_in_source = []` lines)
        #
        ids = []

        # Get the previous guids for this source
        query = \
            model.Session.query(HarvestObject.guid, HarvestObject.package_id) \
            .filter(HarvestObject.current == True) \
            .filter(HarvestObject.harvest_source_id == harvest_job.source.id)

        guid_to_package_id = {}

        for guid, package_id in query:
            guid_to_package_id[guid] = package_id

        guids_in_db = list(guid_to_package_id.keys())

        guids_in_source = []
        #
        # END: This section is copied from ckanext/dcat/harvesters/_json.py
        #

        previous_guids = []
        page = 1
        # CKAN harvest default is 100, in testing 500 works pretty fast and is more efficient as it only needs 5 API calls instead of 19 for 1701 test datasets
        records_per_page = 500

        harvest_source_url = harvest_job.source.url[:-1] if harvest_job.source.url.endswith('?') else harvest_job.source.url
        self._set_config(harvest_job.source.config)

        # _get_page_of_records will return None if there are no more records
        records = True
        while records:
            dataset_type = self.config.get('dataset_type')
            api_auth = self.config.get('api_auth')
            records = self._get_page_of_records(harvest_source_url, dataset_type, api_auth, page, records_per_page)

            batch_guids = []
            if records:
                #
                # BEGIN: This section is copied from ckanext/dcat/harvesters/_json.py
                #
                for guid, as_string in self._get_guids_and_datasets(records):
                    # Only add back for debugging as it pollutes the logs with 1700+ guids
                    # log.debug('Got identifier: {0}'
                    #           .format(guid.encode('utf8')))
                    batch_guids.append(guid)

                    if guid not in previous_guids:

                        if guid in guids_in_db:
                            # Dataset needs to be udpated
                            obj = HarvestObject(
                                guid=guid, job=harvest_job,
                                package_id=guid_to_package_id[guid],
                                content=as_string,
                                extras=[HarvestObjectExtra(key='status',
                                                           value='change')])
                        else:
                            # Dataset needs to be created
                            obj = HarvestObject(
                                guid=guid, job=harvest_job,
                                content=as_string,
                                extras=[HarvestObjectExtra(key='status',
                                                           value='new')])
                        obj.save()
                        ids.append(obj.id)

                if len(batch_guids) > 0:
                    guids_in_source.extend(set(batch_guids)
                                           - set(previous_guids))
                else:
                    log.debug('Empty document, no more records')
                    # Empty document, no more ids
                    break
                #
                # END: This section is copied from ckanext/dcat/harvesters/_json.py
                #

            #
            # BEGIN: This section is copied from ckanext/dcat/harvesters/_json.py
            #
            page = page + 1
            previous_guids = batch_guids
            #
            # END: This section is copied from ckanext/dcat/harvesters/_json.py
            #

        # BEGIN: This section is copied from ckanext/dcat/harvesters/_json.py
        # @TODO: Can probably be moved into its own function
        #
        # Check datasets that need to be deleted
        guids_to_delete = set(guids_in_db) - set(guids_in_source)
        for guid in guids_to_delete:
            obj = HarvestObject(
                guid=guid, job=harvest_job,
                package_id=guid_to_package_id[guid],
                extras=[HarvestObjectExtra(key='status', value='delete')])
            ids.append(obj.id)
            model.Session.query(HarvestObject).\
                filter_by(guid=guid).\
                update({'current': False}, False)
            obj.save()

        return ids
        #
        # END: This section is copied from ckanext/dcat/harvesters/_json.py
        #

    def fetch_stage(self, harvest_object):
        return True

    def import_stage(self, harvest_object):
        """
        Mostly copied from `ckanext/dcat/harvesters/_json.py`
        :param harvest_object:
        :return:
        """
        log.debug('In Delwp Harvester import_stage')

        if not harvest_object:
            log.error('No harvest object received')
            return False

        if self.force_import:
            status = 'change'
        else:
            status = self._get_object_extra(harvest_object, 'status')

        context = {
            'user': self._get_user_name(),
            'return_id_only': True,
            'ignore_auth': True,
            'model': model,
            'session': model.Session
        }

        if status == 'delete':
            # Delete package

            toolkit.get_action('package_delete')(
                context.copy(), {'id': harvest_object.package_id})
            log.info('Deleted package {0} with guid {1}'
                     .format(harvest_object.package_id, harvest_object.guid))

            return True

        if harvest_object.content is None:
            self._save_object_error(
                'Empty content for object %s' % harvest_object.id,
                harvest_object, 'Import')
            return False

        if harvest_object.guid is None:
            self._save_object_error(
                'Empty guid for object %s' % harvest_object.id,
                harvest_object, 'Import')
            return False

        self._set_config(harvest_object.source.config)

        # Get the last harvested object (if any)
        previous_object = model.Session.query(HarvestObject) \
            .filter(HarvestObject.guid == harvest_object.guid) \
            .filter(HarvestObject.current == True) \
            .first()

        # Flag previous object as not current anymore
        if previous_object and not self.force_import:
            previous_object.current = False
            previous_object.add()

        package_dict = self._get_package_dict(harvest_object, context)

        if not package_dict:
            return False

        if not package_dict.get('name'):
            package_dict['name'] = self._get_package_name(harvest_object, package_dict['title'])

        # Flag this object as the current one
        harvest_object.current = True
        harvest_object.add()

        try:
            if status == 'new':
                package_schema = logic.schema.default_create_package_schema()
                context['schema'] = package_schema

                # We need to explicitly provide a package ID
                package_dict['id'] = str(uuid.uuid4())
                package_schema['id'] = [str]

                # Save reference to the package on the object
                harvest_object.package_id = package_dict['id']
                harvest_object.add()

                # Defer constraints and flush so the dataset can be indexed with
                # the harvest object id (on the after_show hook from the harvester
                # plugin)
                model.Session.execute(
                    'SET CONSTRAINTS harvest_object_package_id_fkey DEFERRED')
                model.Session.flush()

            elif status == 'change':
                package_dict['id'] = harvest_object.package_id

            if status in ['new', 'change']:
                action = 'package_create' if status == 'new' else 'package_update'
                message_status = 'Created' if status == 'new' else 'Updated'
                if 'package' in context:
                    del context['package']
                package_id = toolkit.get_action(action)(context.copy(), package_dict)
                log.info('%s dataset with id %s', message_status, package_id)

        except Exception as e:
            # dataset = json.loads(harvest_object.content)
            dataset_name = package_dict.get('name', '')

            self._save_object_error('Error importing dataset %s: %r / %s' % (dataset_name, e, traceback.format_exc()), harvest_object, 'Import')
            return False

        finally:
            model.Session.commit()

        return True<|MERGE_RESOLUTION|>--- conflicted
+++ resolved
@@ -135,7 +135,6 @@
                 source_dict = logic.get_action('package_show')(context.copy(), {'id': harvest_object.harvest_source_id})
                 org_id = source_dict.get('owner_org')
         return org_id
-<<<<<<< HEAD
 
 def clean_resource_name(name):
     '''
@@ -145,8 +144,7 @@
     name = re.sub('_', ' ', name)
 
     return name
-=======
-    
+
 def _generate_geo_resource(layer_data_with_uuid, resource_format, resource_url):
     resource_data = {
         "name": layer_data_with_uuid.find_previous("Title").text.upper() + ' ' + resource_format,
@@ -154,7 +152,6 @@
         "url": resource_url.format(layername=layer_data_with_uuid.find_previous("Name").text)
     }
     return resource_data
->>>>>>> be2f7b0f
 
 class DelwpHarvester(HarvesterBase):
 
@@ -220,7 +217,7 @@
         '''
         if not config:
             raise ValueError('No config options set')
-        
+
         try:
             config_obj = json.loads(config)
             context = {'model': model, 'user': toolkit.g.user}
