from __future__ import annotations

import json
import logging
import traceback
import uuid
from hashlib import sha256
from os import path
from typing import Iterator, Optional, Any, Union

from bs4 import BeautifulSoup, Tag, NavigableString

from ckan import model
from ckan.plugins import toolkit as tk
from ckan.logic.schema import default_create_package_schema

from ckanext.harvest.model import HarvestObject, HarvestObjectExtra

import ckanext.datavic_harvester.helpers as helpers
from ckanext.datavic_harvester.harvesters.base import (
    DataVicBaseHarvester,
    get_resource_size,
)


log = logging.getLogger(__name__)
HASH_FIELD = "harvester_data_hash"


class DelwpHarvester(DataVicBaseHarvester):
    HARVESTER = "DELWP Harvester"

    def info(self):
        return {
            "name": "delwp",
            "title": self.HARVESTER,
            "description": "Harvester for DELWP dataset descriptions serialized as JSON",
        }

    def validate_config(self, config: Optional[str]) -> str:
        config_obj = json.loads(super().validate_config(config))

        if "full_metadata_url_prefix" not in config_obj:
            raise ValueError("full_metadata_url_prefix must be set")

        if "{UUID}" not in config_obj.get("full_metadata_url_prefix", ""):
            raise ValueError(
                "full_metadata_url_prefix must have the {UUID} identifier in the URL"
            )

        if "resource_url_prefix" not in config_obj:
            raise ValueError("resource_url_prefix must be set")

        if "license_id" not in config_obj:
            raise ValueError("license_id must be set")

        if "resource_attribution" not in config_obj:
            raise ValueError("resource_attribution must be set")

        if "dataset_type" not in config_obj:
            raise ValueError("dataset_type must be set")

        if "api_auth" not in config_obj:
            raise ValueError("api_auth must be set")

        if "organisation_mapping" not in config_obj:
            return json.dumps(config_obj, indent=4)

        self._validate_organisation_mapping(config_obj)

        return json.dumps(config_obj, indent=4)

    def _validate_organisation_mapping(self, config: dict[str, Any]) -> None:
        if not isinstance(config["organisation_mapping"], list):
            raise ValueError("organisation_mapping must be a *list* of organisations")

        for organisation in config["organisation_mapping"]:
            if not isinstance(organisation, dict):
                raise ValueError(
                    'organisation_mapping item must be a *dict*. eg {"resowner": "Organisation A", "org-name": "organisation-a"}'
                )

            resowner: Optional[str] = organisation.get("resowner")
            org_name: Optional[str] = organisation.get("org-name")

            if not resowner:
                raise ValueError(
                    'organisation_mapping item must have property "resowner". eg "resowner": "Organisation A"'
                )

            if not org_name:
                raise ValueError(
                    'organisation_mapping item must have property "org-name". eg "org-name": "organisation-a"}'
                )

            try:
                tk.get_action("organization_show")(
                    self._make_context(), {"id": org_name}
                )
            except tk.ObjectNotFound:
                raise ValueError(f"Organisation {org_name} not found")

    def gather_stage(self, harvest_job):
        log.debug(f"In {self.HARVESTER} gather_stage")
        self._set_config(harvest_job.source.config)
        self.test = bool(self.config.get("test"))

        ids = []
        guid_to_package_id: dict[str, str] = self._get_guids_to_package_ids(
            harvest_job.source.id
        )
        guids_in_db: list[str] = list(guid_to_package_id.keys())
        guids_in_source: list[str] = []
        previous_guids: list[str] = []

        page: int = 1
        records_per_page: int = 500
        harvest_source_url: str = harvest_job.source.url.rstrip("?")

        while True:
            log.debug(
                f"{self.HARVESTER} fetching records by url: {harvest_source_url}, page: {page}"
            )
            records = self._fetch_records(harvest_source_url, page, records_per_page)

            batch_guids = []

            if not records:
                log.debug(f"{self.HARVESTER} empty document, no more records")
                break

            for record_metadata in self._get_record_metadata(records):
                guid: str = record_metadata["uuid"]
                batch_guids.append(guid)

                if guid in previous_guids:
                    continue

                if guid in guids_in_db:
                    # Dataset needs to be updated
                    obj = HarvestObject(
                        guid=guid,
                        job=harvest_job,
                        package_id=guid_to_package_id[guid],
                        content=json.dumps(record_metadata),
                        extras=[HarvestObjectExtra(key="status", value="change")],
                    )
                else:
                    # Dataset needs to be created
                    obj = HarvestObject(
                        guid=guid,
                        job=harvest_job,
                        content=json.dumps(record_metadata),
                        extras=[HarvestObjectExtra(key="status", value="new")],
                    )

                obj.save()
                ids.append(obj.id)

            if len(batch_guids) > 0:
                guids_in_source.extend(set(batch_guids) - set(previous_guids))

            if self.test:
                break

            page = page + 1
            previous_guids = batch_guids

        # Check datasets that need to be deleted
        guids_to_delete = set(guids_in_db) - set(guids_in_source)
        for guid in guids_to_delete:
            obj = HarvestObject(
                guid=guid,
                job=harvest_job,
                package_id=guid_to_package_id[guid],
                extras=[HarvestObjectExtra(key="status", value="delete")],
            )
            ids.append(obj.id)
            model.Session.query(HarvestObject).filter_by(guid=guid).update(
                {"current": False}, False
            )
            obj.save()

        return ids

    def _get_guids_to_package_ids(self, source_id: str) -> dict[str, str]:
        query = (
            model.Session.query(HarvestObject.guid, HarvestObject.package_id)
            # .filter(HarvestObject.current == True) # I've commented it, because
            # otherwise we were getting duplicates.
            .filter(HarvestObject.harvest_source_id == source_id)
        )

        return {
            harvest_object.guid: harvest_object.package_id for harvest_object in query
        }

    def _fetch_records(
        self, url: str, page: int, records_per_page: int = 100
    ) -> Optional[list[dict[str, Any]]]:
        _from, _to = helpers.get_from_to(page, records_per_page)

        request_url: str = "{}?dataset={}&start={}&rows={}&format=json".format(
            url, self.config["dataset_type"], _from, _to
        )
        log.debug(f"{self.HARVESTER}: getting page of records {request_url}")

        resp_text: Optional[str] = (
            self._get_mocked_records()
            if self.test
            else self._make_request(
                request_url,
                {"Authorization": self.config["api_auth"]},
            )
        )

        if not resp_text:
            return

        data = json.loads(resp_text)
        return data.get("records")

    def _get_record_metadata(self, datasets) -> Iterator[dict[str, Any]]:
        """Fetch remote portal record data from `fields` field. The field
        is a dict with all the dataset metadata."""
        if not isinstance(datasets, list):
            if isinstance(datasets, dict):
                datasets = [datasets]
            else:
                log.debug("Datasets data is not a list: %s", type(datasets))
                raise ValueError("Wrong JSON object")

        for dataset in datasets:
            yield dataset.get("fields", {})

    def import_stage(self, harvest_object: HarvestObject) -> bool | str:
        log.debug(f"{self.HARVESTER}: starting import stage")

        if not harvest_object:
            log.error(f"{self.HARVESTER}: no harvest object received")
            return False

        status = self._get_object_extra(harvest_object, "status")

        if status == "delete":
            self._delete_package(harvest_object.package_id, harvest_object.guid)
            return True

        if harvest_object.content is None:
            self._save_object_error(
                f"{self.HARVESTER}: Empty content for object {harvest_object.id}",
                harvest_object,
                "Import",
            )
            return False

        if harvest_object.guid is None:
            self._save_object_error(
                f"Empty guid for object {harvest_object.id}", harvest_object, "Import"
            )
            return False

        self._set_config(harvest_object.source.config)

        previous_harvest_object = (
            model.Session.query(HarvestObject)
            .filter(HarvestObject.guid == harvest_object.guid)
            .filter(HarvestObject.current == True)
            .first()
        )

        if previous_harvest_object:
            previous_harvest_object.current = False
            model.Session.add(previous_harvest_object)

        harvest_object.current = True
        model.Session.add(harvest_object)

        pkg_dict = self._get_pkg_dict(harvest_object)

        if not pkg_dict["notes"] or not pkg_dict["owner_org"]:
            log.info(
                "Description or organization field for package %s is missing for object %s, skipping...",
                pkg_dict["title"],
                harvest_object.id,
            )
            return False

        # Remove restricted Datasets
        if pkg_dict["private"]:
            log.info(
                "Dataset %s is Restricted for object %s, skipping...",
                pkg_dict["title"],
                harvest_object.id,
            )
            return False

        if status not in ["new", "change"]:
            return True

        context = self._make_context()
        data_hash = self._calculate_hash_for_data_dict(pkg_dict)

        if status == "new":
            context["schema"] = self._create_custom_package_create_schema()

            pkg_dict["id"] = str(uuid.uuid4())

            harvest_object.package_id = pkg_dict["id"]
            model.Session.add(harvest_object)

            model.Session.execute(
                "SET CONSTRAINTS harvest_object_package_id_fkey DEFERRED"
            )
            model.Session.flush()

            pkg_dict[HASH_FIELD] = data_hash
        elif status == "change":
            pkg_dict["id"] = harvest_object.package_id
            pkg = model.Session.query(model.Package).get(pkg_dict["id"])

            if not pkg:
                status = "new"
            else:
                previous_hash = pkg.extras.get(HASH_FIELD)

                if previous_hash == data_hash:
                    log.info(
                        "No changes to dataset with ID %s (%s), skipping...",
                        harvest_object.package_id,
                        pkg.title,
                    )
                    return "unchanged"
                else:
                    log.info(
                        "Dataset %s (%s) is being changed, updating.",
                        harvest_object.package_id,
                        pkg.title,
                    )
                    pkg_dict[HASH_FIELD] = data_hash

        action: str = "package_create" if status == "new" else "package_update"
        status: str = "Created" if status == "new" else "Updated"

        try:
<<<<<<< HEAD
=======
            context["return_id_only"] = False
>>>>>>> 85b97c9f
            dataset = tk.get_action(action)(context, pkg_dict)
            log.info(
                "%s: %s dataset with id %s (%s)",
                self.HARVESTER,
                status,
                dataset["id"],
                dataset["title"],
            )
        except Exception as e:
            log.error(
                "%s: error creating dataset %s: %s",
                self.HARVESTER,
                pkg_dict.get("name", ""),
                e,
            )
            self._save_object_error(
                f"Error importing dataset {pkg_dict.get('name', '')}: {e} / {traceback.format_exc()}",
                harvest_object,
                "Import",
            )
            return False
        finally:
            model.Session.commit()

        return True

    def _get_pkg_dict(self, harvest_object):
        """Create a pkg_dict from remote portal data"""
        content = harvest_object.content
        uuid = harvest_object.guid

        metashare_dict = json.loads(content)
        metashare_dict["_uuid"] = uuid

        remote_pkg_name: Optional[str] = metashare_dict.get("name")
        remote_topiccat: Optional[str] = metashare_dict.get("topiccat")

        full_metadata_url = (
            self.config["full_metadata_url_prefix"].format(**{"UUID": uuid})
            if self.config.get("full_metadata_url_prefix")
            else ""
        )

        access_notes = """
            Aerial imagery and elevation datasets\n
            You can access high-resolution aerial imagery and elevation (LiDAR point cloud) datasets by contacting a business that holds a commercial license.\n
            We have two types of commercial licensing:\n
            Data Service Providers (DSPs) provide access to the source imagery or elevation data.\n
            Value Added Retailers (VARs ) use the imagery and elevation data to create new products and services. This includes advisory services and new knowledge products.
        """

        self.pkg_dict = pkg_dict = {}

        pkg_dict["personal_information"] = "no"
        pkg_dict["protective_marking"] = "official"
        pkg_dict["access"] = "yes"
        pkg_dict["organization_visibility"] = "all"
        pkg_dict["workflow_status"] = "published"
        pkg_dict["title"] = metashare_dict.get("title")
        pkg_dict["notes"] = metashare_dict.get("abstract", "")
        pkg_dict["tags"] = helpers.get_tags(remote_topiccat) if remote_topiccat else []
        pkg_dict["last_updated"] = metashare_dict.get("geonet_info_changedate")
        pkg_dict["extract"] = f"{pkg_dict['notes'].split('.')[0]}..."
        pkg_dict["owner_org"] = self._get_organisation(
            self.config.get("organisation_mapping"),
            metashare_dict.get("resowner", "").split(";")[0],
            harvest_object,
        )

        if not pkg_dict.get("name"):
            pkg_dict["name"] = self._get_package_name(harvest_object, pkg_dict["title"])

        if uuid:
            pkg_dict["primary_purpose_of_collection"] = uuid

        if metashare_dict.get("resowner"):
            pkg_dict["data_owner"] = metashare_dict["resowner"].split(";")[0]

        pkg_dict["groups"] = [
            {"id": group.get("id")} for group in self.config["default_group_dicts"]
        ]

        if pkg_dict["groups"]:
            pkg_dict["category"] = pkg_dict["groups"][0]["id"]

        pkg_dict["date_created_data_asset"] = helpers.convert_date_to_isoformat(
            metashare_dict.get("publicationdate")
            or metashare_dict.get("geonet_info_createdate"),
            "geonet_info_createdate",
            remote_pkg_name,
        )

        pkg_dict["date_modified_data_asset"] = helpers.convert_date_to_isoformat(
            metashare_dict.get("revisiondate")
            or metashare_dict.get("geonet_info_changedate"),
            "geonet_info_changedate",
            remote_pkg_name,
        )

        pkg_dict["update_frequency"] = helpers.map_update_frequency(
            metashare_dict.get("maintenanceandupdatefrequency_text", "unknown"),
        )

        pkg_dict["resources"] = self._fetch_resources(metashare_dict)

        pkg_dict["private"] = self._is_pkg_private(
            metashare_dict, pkg_dict["resources"]
        )

        pkg_dict["license_id"] = self.config.get("license_id", "cc-by")

        if pkg_dict["private"]:
            pkg_dict["license_id"] = "other-closed"

        if self._is_delwp_raster_data(pkg_dict["resources"]):
            pkg_dict["full_metadata_url"] = (
                f"https://metashare.maps.vic.gov.au/geonetwork/srv/api/records/{uuid}/formatters/cip-pdf?root=export&output=pdf"
            )
            pkg_dict["access_description"] = access_notes
        elif full_metadata_url:
            pkg_dict["full_metadata_url"] = full_metadata_url

        for key, value in [
            ("harvest_source_id", harvest_object.source.id),
            ("harvest_source_title", harvest_object.source.title),
            ("harvest_source_type", harvest_object.source.type),
            ("delwp_restricted", pkg_dict["private"]),
        ]:
            pkg_dict.setdefault("extras", [])
            pkg_dict["extras"].append({"key": key, "value": value})

        return pkg_dict

    def _create_custom_package_create_schema(self) -> dict[str, Any]:
        from ckanext.harvest.logic.schema import unicode_safe

        package_schema: dict[str, Any] = default_create_package_schema()  # type: ignore
        package_schema["id"] = [unicode_safe]

        return package_schema

    def _is_delwp_vector_data(self, resources: list[dict[str, Any]]) -> bool:
        for res in resources:
            if res["format"].lower() in [
                "dwg",
                "dxf",
                "gdb",
                "shp",
                "mif",
                "tab",
                "extended tab",
                "mapinfo",
            ]:
                return True

        return False

    def _is_delwp_raster_data(self, resources: list[dict[str, Any]]) -> bool:
        for res in resources:
            if res["format"].lower() in [
                "ecw",
                "geotiff",
                "jpeg",
                "jp2",
                "jpeg 2000",
                "tiff",
                "lass",
                "xyz",
            ]:
                return True

        return False

    def _is_pkg_private(
        self, remote_dict: dict[str, Any], resources: list[dict[str, Any]]
    ) -> bool:
        """Check if the dataset should be private"""
        if (
            self._is_delwp_vector_data(resources)
            and remote_dict.get("mdclassification") == "unclassified"
            and remote_dict.get("resclassification") == "unclassified"
        ):
            return False

        return True

    def _get_organisation(
        self,
        organisation_mapping: Optional[list[dict[str, str]]],
        resowner: str,
        harvest_object: HarvestObject,
    ) -> Optional[str]:
        """Get existing organization from the config `organization_mapping`
        field or create a new one"""

        owner_org = None

        if organisation_mapping:
            owner_org: Optional[str] = self._get_existing_organization(
                organisation_mapping, resowner
            )

        return owner_org or self._create_organization(resowner, harvest_object)

    def _get_existing_organization(
        self, organisation_mapping: list[dict[str, str]], resowner: str
    ) -> Optional[str]:
        """Get an organization name either from config mapping or try to find
        an existing one on a portal by `resowner` field"""
        org_name = next(
            (
                organisation.get("org-name")
                for organisation in organisation_mapping
                if organisation.get("resowner") == resowner
            ),
            None,
        )

        if org_name:
            return org_name

        log.warning(
            "%s get_organisation: No mapping found for resowner %s for dataset %s",
            self.HARVESTER,
            resowner,
            self.pkg_dict["title"],
        )
        org_name = helpers.munge_title_to_name(resowner)

        try:
            organisation = tk.get_action("organization_show")(
                self._make_context(),
                {
                    "id": org_name,
                    "include_dataset_count": False,
                    "include_extras": False,
                    "include_users": False,
                    "include_groups": False,
                    "include_tags": False,
                    "include_followers": False,
                },
            )
        except tk.ObjectNotFound:
            log.warning(
                "%s get_organisation: organisation does not exist: %s, dataset %s",
                self.HARVESTER,
                org_name,
                self.pkg_dict["title"],
            )
        else:
            return organisation.get("id")

    def _create_organization(self, resowner: str, harvest_object: HarvestObject) -> str:
        """Create organization from a resowner field"""
        org_name = helpers.munge_title_to_name(resowner)

        try:
            org_id = tk.get_action("organization_create")(
                self._make_context(),
                {"name": org_name, "title": resowner},
            )
        except Exception as e:
            log.warning(
                "%s get_organisation: Failed to create organisation %s: %s, dataset %s",
                self.HARVESTER,
                org_name,
                e,
                self.pkg_dict["title"],
            )

            source_dict: dict[str, Any] = tk.get_action("package_show")(
                self._make_context(), {"id": harvest_object.harvest_source_id}
            )
            org_id = source_dict["owner_org"]

        return org_id

    def _get_package_name(self, harvest_object: HarvestObject, title: str) -> str:
        """Generate package name from title"""
        package: model.Package = harvest_object.package

        if package is None or package.title != title:
            name = self._gen_new_name(title)

            if not name:
                raise Exception(
                    "Could not generate a unique name from the title or the "
                    "GUID. Please choose a more unique title."
                )
        else:
            name = package.name

        return name

    def _fetch_resources(self, metashare_dict: dict[str, Any]) -> list[dict[str, Any]]:
        """Fetch resources data from a metashare_dict"""

        resources: list[dict[str, Any]] = []

        resources.extend(self._get_resources_by_formats(metashare_dict))
        resources.extend(self._get_geoserver_resoures(metashare_dict))

        return resources

    def _get_resources_by_formats(
        self, metashare_dict: dict[str, Any]
    ) -> list[dict[str, Any]]:
        resources: list[dict[str, Any]] = []

        res_url_prefix: Optional[str] = self.config.get("resource_url_prefix")
        res_url: str = (
            f"{res_url_prefix}{metashare_dict['_uuid']}" if res_url_prefix else ""
        )
        attribution = self.config.get("resource_attribution")

        pkg_name: Optional[str] = metashare_dict.get("name")
        formats: Optional[str] = metashare_dict.get("available_formats")

        if not formats:
            return resources

        for res_format in formats.split(","):
            res = {
                "name": metashare_dict.get("alttitle") or metashare_dict.get("title"),
                "format": res_format,
                "period_start": helpers.convert_date_to_isoformat(
                    metashare_dict.get("tempextentbegin"),
                    "tempextentbegin",
                    pkg_name,
                ),
                "period_end": helpers.convert_date_to_isoformat(
                    metashare_dict.get("tempextentend"),
                    "tempextentend",
                    pkg_name,
                ),
                "url": res_url,
            }

            res["name"] = f"{res['name']} {res_format}".replace("_", "")

            res["size"] = get_resource_size(res_url)
            res["filesize"] = res["size"]

            if attribution:
                res["attribution"] = attribution

            resources.append(res)

        return resources

    def _get_geoserver_resoures(
        self, metashare_dict: dict[str, Any]
    ) -> list[dict[str, Any]]:
        resources: list[dict[str, Any]] = []

        if "geoserver_dns" not in self.config:
            return resources

        geoserver_dns = self.config["geoserver_dns"]
        metadata_uuid: Optional[str] = metashare_dict["_uuid"]

        dict_geoserver_urls = {
            "WMS": {
                "geoserver_url": f"{geoserver_dns}/geoserver/ows?service=WMS&request=getCapabilities",
                "resource_url": f"{geoserver_dns}/geoserver/wms?service=wms&request=getmap&format=image%2Fpng8&transparent=true&layers={{layername}}&width=512&height=512&crs=epsg%3A3857&bbox=16114148.554967716%2C-4456584.4971389165%2C16119040.524777967%2C-4451692.527328665",
            },
            "WFS": {
                "geoserver_url": f"{geoserver_dns}/geoserver/ows?service=WFS&request=getCapabilities",
                "resource_url": f"{geoserver_dns}/geoserver/wfs?request=GetCapabilities&service=WFS",
            },
        }

        for res_fmt in dict_geoserver_urls:
            layer_data = self._get_geoserver_content_with_uuid(
                dict_geoserver_urls[res_fmt]["geoserver_url"], metadata_uuid
            )

            if not layer_data:
                continue

            layer_title: str = layer_data.find_previous("Title").text.upper()
            layer_name: str = layer_data.find_previous("Name").text
            resource_url: str = dict_geoserver_urls[res_fmt]["resource_url"]

            resources.append(
                {
                    "name": f"{layer_title} {res_fmt}",
                    "format": res_fmt,
                    "url": resource_url.format(layername=layer_name),
                    "period_start": helpers.convert_date_to_isoformat(
                        metashare_dict.get("tempextentbegin"),
                        "tempextentbegin",
                        metashare_dict.get("name"),
                    ),
                    "period_end": helpers.convert_date_to_isoformat(
                        metashare_dict.get("tempextentend"),
                        "tempextentend",
                        metashare_dict.get("name"),
                    ),
                }
            )

        return resources

    def _get_geoserver_content_with_uuid(
        self, geoserver_url: str, metadata_uuid: Optional[str]
    ) -> Optional[Union[Tag, NavigableString]]:
        resp_text: Optional[str] = (
            self._get_mocked_geores()
            if self.test
            else self._make_request(geoserver_url)
        )

        if not resp_text:
            return

        geoserver_data: BeautifulSoup = BeautifulSoup(resp_text, "lxml-xml")
        return geoserver_data.find("Keyword", string=f"MetadataID={metadata_uuid}")

    def _get_mocked_records(self) -> str:
        """Mock data, use it instead _make_request for develop process"""
        here: str = path.abspath(path.dirname(__file__))
        with open(path.join(here, "../data/delwp_records.txt")) as f:
            return f.read()

    def _get_mocked_geores(self) -> str:
        """Mock data, use it instead _make_request for develop process"""
        here: str = path.abspath(path.dirname(__file__))
        with open(path.join(here, "../data/delwp_geo_resource.txt")) as f:
            return f.read()

    def _calculate_hash_for_data_dict(self, pkg_dict: dict[str, Any]) -> str:
        """Calculate a hash for a package_dict to understand if it's changed"""
        return sha256(str(pkg_dict).encode()).hexdigest()<|MERGE_RESOLUTION|>--- conflicted
+++ resolved
@@ -343,10 +343,7 @@
         status: str = "Created" if status == "new" else "Updated"
 
         try:
-<<<<<<< HEAD
-=======
             context["return_id_only"] = False
->>>>>>> 85b97c9f
             dataset = tk.get_action(action)(context, pkg_dict)
             log.info(
                 "%s: %s dataset with id %s (%s)",
