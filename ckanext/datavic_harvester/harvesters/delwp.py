--- conflicted
+++ resolved
@@ -4,23 +4,8 @@
 import logging
 import traceback
 import uuid
-<<<<<<< HEAD
-import re
-import six
-from bs4 import BeautifulSoup
-
-from ckan import logic
-from ckan import model
-from ckanext.harvest.harvesters import HarvesterBase
-from ckanext.harvest.model import HarvestObject, HarvestObjectExtra
-from hashlib import sha1
-from ckan.plugins import toolkit as toolkit
-
-import ckanext.datavicmain.helpers as helpers
-=======
 from os import path
 from typing import Iterator, Optional, Any, Union
->>>>>>> 3c00892a
 
 from bs4 import BeautifulSoup, Tag, NavigableString
 
@@ -34,193 +19,9 @@
 from ckanext.datavic_harvester.harvesters.base import DataVicBaseHarvester
 
 
-<<<<<<< HEAD
-def _generate_geo_resource(layer_data_with_uuid, resource_format, resource_url):
-    resource_data = {
-        "name": layer_data_with_uuid.find_previous("Title").text.upper() + ' ' + resource_format,
-        "format": resource_format,
-        "url": resource_url.format(layername=layer_data_with_uuid.find_previous("Name").text)
-    }
-    return resource_data
-
-class DelwpHarvester(HarvesterBase):
-=======
 log = logging.getLogger(__name__)
->>>>>>> 3c00892a
-
-
-<<<<<<< HEAD
-    # Copied from `ckanext/harvest/harvesters/ckanharvester.py`
-    def _set_config(self, config_str):
-        if config_str:
-            self.config = json.loads(config_str)
-            if 'api_version' in self.config:
-                self.api_version = int(self.config['api_version'])
-
-            log.debug('Using config: %r', self.config)
-        else:
-            self.config = {}
-
-    # Copied from `ckanext/dcat/harvesters/base.py`
-    def _get_object_extra(self, harvest_object, key):
-        '''
-        Helper function for retrieving the value from a harvest object extra,
-        given the key
-        '''
-        for extra in harvest_object.extras:
-            if extra.key == key:
-                return extra.value
-        return None
-
-    # Copied from `ckanext/dcat/harvesters/base.py`
-    def _get_package_name(self, harvest_object, title):
-        
-        package = harvest_object.package
-        if package is None or package.title != title:
-            name = self._gen_new_name(title)
-            if not name:
-                raise Exception(
-                    'Could not generate a unique name from the title or the '
-                    'GUID. Please choose a more unique title.')
-        else:
-            name = package.name
-            
-        return name
-    
-    def info(self):
-        return {
-            'name': 'delwp',
-            'title': 'DELWP Harvester',
-            'description': 'Harvester for DELWP dataset descriptions ' +
-                           'serialized as JSON'
-        }
-
-    def validate_config(self, config):
-        '''
-        Harvesters can provide this method to validate the configuration
-        entered in the form. It should return a single string, which will be
-        stored in the database.  Exceptions raised will be shown in the form's
-        error messages.
-
-        Validates the default_group entered exists and creates default_group_dicts
-
-        :param harvest_object_id: Config string coming from the form
-        :returns: A string with the validated configuration options
-        '''
-        if not config:
-            raise ValueError('No config options set')
-
-        try:
-            config_obj = json.loads(config)
-            context = {'model': model, 'user': toolkit.g.user}
-            if 'default_groups' in config_obj:
-                if not isinstance(config_obj['default_groups'], list):
-                    raise ValueError('default_groups must be a *list* of group'
-                                     ' names/ids')
-                if config_obj['default_groups'] and \
-                        not isinstance(config_obj['default_groups'][0],
-                                       six.string_types):
-                    raise ValueError('default_groups must be a list of group '
-                                     'names/ids (i.e. strings)')
-
-                # Check if default groups exist
-                config_obj['default_group_dicts'] = []
-                for group_name_or_id in config_obj['default_groups']:
-                    try:
-                        group = toolkit.get_action('group_show')(
-                            context.copy(), {'id': group_name_or_id})
-                        # save the dict to the config object, as we'll need it
-                        # in the import_stage of every dataset
-                        config_obj['default_group_dicts'].append(group)
-                    except toolkit.ObjectNotFound:
-                        raise ValueError('Default group not found')
-                config = json.dumps(config_obj)
-            else:
-                raise ValueError('default_groups must be set')
-
-            if 'full_metadata_url_prefix' not in config_obj:
-                raise ValueError('full_metadata_url_prefix must be set')
-
-            if '{UUID}' not in config_obj.get('full_metadata_url_prefix', ''):
-                raise ValueError('full_metadata_url_prefix must have the {UUID} identifier in the URL')
-
-            if 'resource_url_prefix' not in config_obj:
-                raise ValueError('resource_url_prefix must be set')
-
-            if 'license_id' not in config_obj:
-                raise ValueError('license_id must be set')
-
-            if 'resource_attribution' not in config_obj:
-                raise ValueError('resource_attribution must be set')
-
-            if 'dataset_type' not in config_obj:
-                raise ValueError('dataset_type must be set')
-
-            if 'api_auth' not in config_obj:
-                raise ValueError('api_auth must be set')
-
-            if 'organisation_mapping' in config_obj:
-                if not isinstance(config_obj['organisation_mapping'], list):
-                    raise ValueError('organisation_mapping must be a *list* of organisations')
-                # Check if organisation exist
-                for organisation_mapping in config_obj['organisation_mapping']:
-                    if not isinstance(organisation_mapping, dict):
-                        raise ValueError('organisation_mapping item must be a *dict*. eg {"resowner": "Organisation A", "org-name": "organisation-a"}')
-                    if not organisation_mapping.get('resowner'):
-                        raise ValueError('organisation_mapping item must have property "resowner". eg "resowner": "Organisation A"')
-                    if not organisation_mapping.get('org-name'):
-                        raise ValueError('organisation_mapping item must have property *org-name*. eg "org-name": "organisation-a"}')
-                    try:
-                        group = toolkit.get_action('organization_show')(context.copy(), {'id': organisation_mapping.get('org-name')})
-                    except toolkit.ObjectNotFound:
-                        raise ValueError(f'Organisation {organisation_mapping.get("org-name")} not found')
-            else:
-                raise ValueError('organisation_mapping must be set')
-            
-            config = json.dumps(config_obj, indent=1)
-        except ValueError as e:
-            raise e
-
-        return config
-
-    def _get_page_of_records(self, url, dataset_type, api_auth, page, datasets_per_page=100):
-        _from, _to = _get_from_to(page, datasets_per_page)
-        records = None
-        try:
-            request_url = '{0}?dataset={1}&start={2}&rows={3}&format=json'.format(url, dataset_type, _from, _to)
-            log.debug('Getting page of records {}'.format(request_url))
-            r = requests.get(request_url, headers={'Authorization': api_auth})
-
-            if r.status_code == 200:
-                data = json.loads(r.text)
-
-                # Records are contained in the "metadata" element of the response JSON
-                # see example: https://dev-metashare.maps.vic.gov.au/geonetwork/srv/en/q?from=1&to=1&_content_type=json&fast=index
-                records = data.get('records', None)
-        except Exception as e:
-            log.error(e)
-
-        return records
-
-    def _get_guids_and_datasets(self, datasets):
-        """
-        Copied & adapted from ckanext/dcat/harvesters/_json.py
-        - don't json.loads the `datasets` input - it already be a list of dicts
-        - get `uuid` from `geonet:info` property
-        :param content:
-        :return:
-        """
-        if not isinstance(datasets, list):
-            if isinstance(datasets, dict):
-                datasets = [datasets]
-            else:
-                log.debug('Datasets data is not a list: {}'.format(type(datasets)))
-                raise ValueError('Wrong JSON object')
-
-        for dataset in datasets:
-            fields = dataset.get('fields', {})
-            as_string = json.dumps(fields)
-=======
+
+
 class DelwpHarvester(DataVicBaseHarvester):
     HARVESTER = "DELWP Harvester"
 
@@ -233,28 +34,14 @@
 
     def validate_config(self, config: Optional[str]) -> str:
         config_obj = json.loads(super().validate_config(config))
->>>>>>> 3c00892a
 
         if "full_metadata_url_prefix" not in config_obj:
             raise ValueError("full_metadata_url_prefix must be set")
 
-<<<<<<< HEAD
-            yield guid, as_string
-    
-    def _get_package_dict(self, harvest_object, context):
-        """
-        Convert the string based content from the harvest_object
-        into a package_dict for a CKAN dataset
-        :param harvest_object:
-        :return:
-        """
-        content = harvest_object.content
-=======
         if "{UUID}" not in config_obj.get("full_metadata_url_prefix", ""):
             raise ValueError(
                 "full_metadata_url_prefix must have the {UUID} identifier in the URL"
             )
->>>>>>> 3c00892a
 
         if "resource_url_prefix" not in config_obj:
             raise ValueError("resource_url_prefix must be set")
@@ -301,76 +88,12 @@
                     'organisation_mapping item must have property *org-name*. eg "org-name": "organisation-a"}'
                 )
 
-<<<<<<< HEAD
-        if full_metadata_url:
-            package_dict['full_metadata_url'] = full_metadata_url
-
-        attribution = self.config.get('resource_attribution', None)
-
-        # Generate resources for the dataset
-        formats = metashare_dict.get('available_formats', None)
-        resources = []
-        if formats:
-            formats = formats.split(',')
-            for format in formats:
-                res = {
-                    'name': metashare_dict.get('alttitle') or metashare_dict.get('title'),
-                    'format': format,
-                    'period_start': convert_date_to_isoformat(metashare_dict.get('tempextentbegin', ''), 'tempextentbegin', metashare_dict.get('name')),
-                    'period_end': convert_date_to_isoformat(metashare_dict.get('tempextentend', ''), 'tempextentend', metashare_dict.get('name')),
-                    'url': resource_url
-                }
-                
-                res['name'] = res['name'] + ' ' + format
-                res['name'] = clean_resource_name(res['name'])
-                if attribution:
-                    res['attribution'] = attribution
-                resources.append(res)
-                
-        # Generate additional WMS/WFS resources     
-        def _get_content_with_uuid(geoserver_url):
-            try:
-                geoserver_response = requests.get(geoserver_url)
-            except requests.exceptions.RequestException as e:
-                log.error(e)
-                return None
-            geoserver_content= BeautifulSoup(geoserver_response.content,"lxml-xml")
-            return geoserver_content.find("Keyword", string=f"MetadataID={uuid}")
-        
-        if 'geoserver_dns' in self.config:
-            geoserver_dns = self.config['geoserver_dns']
-            dict_geoserver_urls = {
-                'WMS': {
-                    'geoserver_url': geoserver_dns + '/geoserver/ows?service=WMS&request=getCapabilities',
-                    'resource_url': geoserver_dns + '/geoserver/wms?service=wms&request=getmap&format=image%2Fpng8&transparent=true&layers={layername}&width=512&height=512&crs=epsg%3A3857&bbox=16114148.554967716%2C-4456584.4971389165%2C16119040.524777967%2C-4451692.527328665'
-                },
-                'WFS': {
-                    'geoserver_url': geoserver_dns + '/geoserver/ows?service=WFS&request=getCapabilities',
-                    'resource_url': geoserver_dns + '/geoserver/wfs?request=GetCapabilities&service=WFS'
-                }
-            }
-            
-            for resource_format in dict_geoserver_urls:
-                layer_data_with_uuid = _get_content_with_uuid(dict_geoserver_urls[resource_format].get('geoserver_url'))
-                if layer_data_with_uuid:
-                    resources.append(_generate_geo_resource(layer_data_with_uuid, resource_format, dict_geoserver_urls[resource_format].get('resource_url')))
-        
-        package_dict['resources'] = resources
-
-        # @TODO: What about these ones?
-        # responsibleParty
-
-        # Add all the `extras` to our compiled dict
-
-        return package_dict
-=======
             try:
                 tk.get_action("organization_show")(
                     self._make_context(), {"id": org_name}
                 )
             except tk.ObjectNotFound:
                 raise ValueError(f"Organisation {org_name} not found")
->>>>>>> 3c00892a
 
     def gather_stage(self, harvest_job):
         log.debug(f"In {self.HARVESTER} gather_stage")
